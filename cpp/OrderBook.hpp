//
// Created by Uncle Chu on 15/4/18.
//

#ifndef ORDERBOOK_ORDERBOOK_HPP
#define ORDERBOOK_ORDERBOOK_HPP

#include <algorithm>
#include <deque>
#include <functional>
#include <iostream>
#include <limits>
#include <list>
#include <memory>
#include <string>
#include <type_traits>
#include <unordered_map>
#include <utility>
#include <boost/bind.hpp>
#include <boost/iterator/iterator_facade.hpp>
#include <boost/next_prior.hpp> 
#include <boost/lockfree/queue.hpp>
#include <boost/lockfree/spsc_queue.hpp>
#include <boost/thread.hpp>
#include <boost/thread/latch.hpp>
#include "Order.h"
#include "PriceBucket.h"
#include "PriceBucketManager.hpp"

// use template traits to wire buy/sell price direction related stuff
// during compile time.
template <typename P, typename AskBidT> struct BookTrait;

template <typename P>
struct BookTrait<P, Bid> { static uint64_t bestPrice(P &pbm) { return pbm.maxPrice(); } };

template <typename P>
struct BookTrait<P, Ask> { static uint64_t bestPrice(P &pbm) { return pbm.minPrice(); } };

template <typename PriceBucketManagerT, typename AskBidTrait>
class Book
{
public:

    Book(BookType t) : m_bookType{t} {}

    void addBucket(uint64_t price)
    {
        if (m_priceBucketManager.findBucket(price) == nullptr )
            m_priceBucketManager.addBucket(price);
    }

    void addOrder( Order &order )
    {
        auto bucket = m_priceBucketManager.findBucket(order.price);
        if (bucket==nullptr)
            bucket = m_priceBucketManager.addBucket(order.price);
        bucket->addOrder(order);
    }

    auto getBucket(uint64_t price)
    {   
        // assumption : bucket exists
        return m_priceBucketManager.findBucket(price);
    }

    void removeOrder( Order &order )
    {
        auto bucket = m_priceBucketManager.findBucket(order.price);
        bucket->removeOrder(order);
        if (bucket->totalVolume() == 0)
            m_priceBucketManager.removeBucket(order.price);
    }

    uint32_t volumeForPricePoint( uint64_t price )
    {
        auto bucket = m_priceBucketManager.findBucket(price);
        return bucket->totalVolume();
    }

    uint64_t bestPrice() { return BookTrait<PriceBucketManagerT, AskBidTrait>::bestPrice(m_priceBucketManager); }

    // This is just a forwarding iterator which forwards all calls to a
    // PriceBucketManager::iterator.
    class iterator : public boost::iterator_facade<
            iterator,
            typename PriceBucketManagerT:: template iterator<AskBidTrait>::value_type,
            boost::bidirectional_traversal_tag >
    {
        using PriceBucketManagerIter = typename PriceBucketManagerT:: template iterator<AskBidTrait>;

    public:
        iterator( PriceBucketManagerT& pbm, bool isEnd=false) : m_bucket_iter{pbm, isEnd} {}

    private:
        friend class boost::iterator_core_access;

        PriceBucketManagerIter m_bucket_iter;

        void increment() { m_bucket_iter++; }
        void decrement() { m_bucket_iter--; }

        bool equal( iterator const& other ) const { return this->m_bucket_iter == other.m_bucket_iter; }

        typename PriceBucketManagerT:: template iterator<AskBidTrait>::value_type&
        dereference() const { return *m_bucket_iter; }
    };

    iterator begin() { return iterator( m_priceBucketManager ); }
    iterator end()   { return iterator( m_priceBucketManager, true ); }

private:
    BookType m_bookType;
    PriceBucketManagerT m_priceBucketManager;
};

template <typename PriceBucketManagerT=PriceBucketManager<> >
class LimitOrderBook {
    // class implementing the facilities for a "continuous double auction"
    // see https://arxiv.org/abs/1012.0349 for general survey of limit order books.
public:

    LimitOrderBook() : m_shutdown{false}, m_latch{10}, m_buyBook{BookType::BUY}, m_sellBook{BookType::SELL}
    {
        assert(m_queue.is_lock_free());
    }

    void addOrder(Order &order)
    {
        // we need to check if this incoming order "crossed the spread", i.e. if the bid
        // for some particular stock is $100.00 and the ask is $100.10, and then some one puts
        // in a new order with bid at $100.10, then we have to match this with the sell book
        // and generate an execution msg.

        static std::greater_equal<uint64_t> ge;
        static std::less_equal<uint64_t>    le;

        if ( order.side == BookType::BUY )
            doCrossSpread(order, m_buyBook, m_sellBook, ge);
        else
            doCrossSpread(order, m_sellBook, m_buyBook, le);
    }

    void removeOrder( Order &order )
    {
        if ( order.side == BookType::BUY )
            m_buyBook.removeOrder(order);
        else
            m_sellBook.removeOrder(order);
    }

    uint32_t volumeForPricePoint( uint64_t price, BookType t )
    {
        if (t == BookType::BUY)
            return m_buyBook.volumeForPricePoint(price);
        else
            return m_sellBook.volumeForPricePoint(price);
    }

    void queueOrder(Order& order)
    {
        while(!m_queue.push(order));
    }

    bool emptyRequestQueue()
    {
        return m_queue.empty() && m_work_queue.empty();
    }

    void dispatch_worker()
    {

        std::unordered_map<uint64_t, std::list<Order>> bid_changes;
        std::unordered_map<uint64_t, std::list<Order>> ask_changes;
        uint64_t max_int = std::numeric_limits<uint64_t>::max();
        while (!m_shutdown)
        {
            // no need to lock because the design ensures no concurrent access
            uint64_t bestAsk = m_sellBook.bestPrice() == 0 ? max_int : m_sellBook.bestPrice();
            uint64_t bestBid = m_buyBook.bestPrice();

            bid_changes.clear();
            ask_changes.clear();

            auto populate = [&](Order &x)
                            {
                                auto &map_to_change = x.side == BookType::BUY? bid_changes : ask_changes;

                                if (map_to_change.find(x.price) == map_to_change.end())
                                    map_to_change.emplace(x.price, std::list<Order>(1, x));
                                else
                                    map_to_change[x.price].push_back(x);
                            };

            bool done = false;
            uint32_t cnt = 0;

            do{
                if(m_queue.read_available())
                {
                    Order& x = m_queue.front();
                    if ( ( x.side == BookType::BUY  && x.price < bestAsk ) ||
<<<<<<< HEAD
                            ( x.side == BookType::SELL && x.price > bestBid ) )
=======
                         ( x.side == BookType::SELL && x.price > bestBid ) )
>>>>>>> a6b99201
                    {
                        m_queue.pop(x);
                        populate(x);
                        cnt++;
                    }
                    else
                    {
                        done = true;
                        if (cnt == 0)
                        {
                            m_queue.pop(x);
                            populate(x);
                        }
                        break;
                    }
                }
            } while ( cnt < 100 && !m_shutdown );

            // create price buckets for the first time, if needed.
            for (auto &item : bid_changes)
                m_buyBook.addBucket(item.first);

            for (auto &item : ask_changes)
                m_sellBook.addBucket(item.first);

            // send the collected work to thread pool
            //m_item_count = bid_changes.size() + ask_changes.size();
            m_latch.reset(bid_changes.size() + ask_changes.size());

            for (auto &item : bid_changes)
                while(!m_work_queue.push(&item.second));

            for (auto &item : ask_changes)
                while(!m_work_queue.push(&item.second));

            m_latch.wait();
        }
    }

    void shelving_worker()
    {
        // takes an item off the work queue and put it in the correct place.
        while(!m_shutdown)
        {
            std::list<Order> *order_list;
            while(m_work_queue.pop(order_list))
            {
                Order &o = order_list->front();
                auto bucket = o.side == BookType::BUY ?
                                m_buyBook.getBucket(o.price) :
                                m_sellBook.getBucket(o.price);

                for ( auto& item : *order_list )
                    bucket->addOrder(item);

                m_latch.count_down();
            }
        }

        // clean up the latch count
        std::list<Order> *order_list;
        while(m_work_queue.pop(order_list))
        {
            m_latch.count_down();
        }
    }

    void shutDown()
    {
        m_shutdown = true;

        if (m_dispatch_thread.joinable())
            m_dispatch_thread.join();

        shelving_workers.join_all();
    }

    void startWorkers()
    {
        const int num_threads = 4;

        m_dispatch_thread = boost::thread(&LimitOrderBook::dispatch_worker, this);

        for (int i = 0; i < num_threads; i++)
            shelving_workers.create_thread(boost::bind(&LimitOrderBook::shelving_worker, this));
    }

    bool m_shutdown;
<<<<<<< HEAD
    
=======
>>>>>>> a6b99201
    boost::thread m_dispatch_thread;
    boost::lockfree::spsc_queue<Order, boost::lockfree::capacity< 50000 >> m_queue;
    boost::lockfree::queue<std::list<Order>*, boost::lockfree::capacity< 50000 >> m_work_queue;
    boost::thread_group shelving_workers;
<<<<<<< HEAD
    boost::mutex m_mutex;
=======
>>>>>>> a6b99201
    boost::latch m_latch;

    uint64_t bestBid() { return m_buyBook.bestPrice();  }
    uint64_t bestAsk() { return m_sellBook.bestPrice(); }

    using BuyBookIter  = typename Book<PriceBucketManagerT, Bid>::iterator;
    using SellBookIter = typename Book<PriceBucketManagerT, Ask>::iterator;

    BuyBookIter  bids_begin()  { return m_buyBook.begin();  }
    BuyBookIter  bids_end()    { return m_buyBook.end();    }
    SellBookIter asks_begin()  { return m_sellBook.begin(); }
    SellBookIter asks_end()    { return m_sellBook.end();   }

private:

    template <typename B1, typename B2, typename Comp>
    void doCrossSpread(Order &order, B1 &book, B2 &oppbook, Comp& f)
    {
        int32_t residual_volume;
        // iterate and walk through the prices, generating filled order msgs.
        if ( ( oppbook.bestPrice() > 0 ) && f(order.price, oppbook.bestPrice()) )
        {
            residual_volume = crossSpreadWalk(order, oppbook, f);
            order.volume = residual_volume;
        }

        // if order.volume is still +ve, the can be either there is no cross-spread walk done
        // or the cross-spread walk only filled part of the volume. In that case we continue to
        // add the left-over volume in a new order.
        if (order.volume > 0)
            book.addOrder(order);
    }
    
    template <typename B, typename Comp>
    uint32_t crossSpreadWalk( Order &order, B &book, Comp &f )
    {
        // walks the order book match off orders, returns residual volume for
        // addition back into the LOB
        auto volume = order.volume;
        auto priceBucketIter = book.begin();
        auto orderIter = priceBucketIter->begin();

        std::deque<Order> orders_to_remove;

        while (volume > 0 && f( order.price, orderIter->price)) // && order_i != priceBucketIter->end() // this is always true on first entry
        {
            if ( volume >= orderIter->volume )
            {
                volume -= orderIter->volume;
                orderIter->volume = 0;
                orders_to_remove.push_back(*orderIter);
                //TODO: generate execution msg, for both sides.
            }
            else
            {
                orderIter->volume -= volume;
                volume = 0;
                //TODO: generate execution msg, for both sides.
            }

            if ( ++orderIter == priceBucketIter->end() )
            {
                if ( ++priceBucketIter == book.end() )
                    break;
            }

        }

        for ( auto &i : orders_to_remove )
            book.removeOrder(i);

        return volume;
    }

    Book<PriceBucketManagerT, Bid> m_buyBook;
    Book<PriceBucketManagerT, Ask> m_sellBook;
    static constexpr int max_orders{100};
};


#endif //ORDERBOOK_ORDERBOOK_HPP<|MERGE_RESOLUTION|>--- conflicted
+++ resolved
@@ -200,11 +200,7 @@
                 {
                     Order& x = m_queue.front();
                     if ( ( x.side == BookType::BUY  && x.price < bestAsk ) ||
-<<<<<<< HEAD
-                            ( x.side == BookType::SELL && x.price > bestBid ) )
-=======
                          ( x.side == BookType::SELL && x.price > bestBid ) )
->>>>>>> a6b99201
                     {
                         m_queue.pop(x);
                         populate(x);
@@ -293,18 +289,10 @@
     }
 
     bool m_shutdown;
-<<<<<<< HEAD
-    
-=======
->>>>>>> a6b99201
     boost::thread m_dispatch_thread;
     boost::lockfree::spsc_queue<Order, boost::lockfree::capacity< 50000 >> m_queue;
     boost::lockfree::queue<std::list<Order>*, boost::lockfree::capacity< 50000 >> m_work_queue;
     boost::thread_group shelving_workers;
-<<<<<<< HEAD
-    boost::mutex m_mutex;
-=======
->>>>>>> a6b99201
     boost::latch m_latch;
 
     uint64_t bestBid() { return m_buyBook.bestPrice();  }
